--- conflicted
+++ resolved
@@ -364,12 +364,6 @@
   }))
 }
 
-<<<<<<< HEAD
-variable "max_pods_per_node" {
-  description = "The default maximum number of pods per node in this cluster."
-  type = number
-  default = null
-=======
 variable "cluster_reference_type" {
   description = "How the google_container_node_pool.system_node_pools refers to the cluster. Possible values are: {SELF_LINK, NAME}"
   default     = "SELF_LINK"
@@ -402,5 +396,4 @@
   description = "Determines whether alias IPs or routes will be used for pod IPs in the cluster. Options are VPC_NATIVE or ROUTES. VPC_NATIVE enables IP aliasing. The default is VPC_NATIVE."
   type        = string
   default     = "VPC_NATIVE"
->>>>>>> eb8dc531
 }