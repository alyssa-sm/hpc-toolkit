--- conflicted
+++ resolved
@@ -24,17 +24,10 @@
       source  = "hashicorp/google-beta"
       version = "> 5.0"
     }
-<<<<<<< HEAD
-=======
     kubernetes = {
       source  = "hashicorp/kubernetes"
       version = "~> 2.23"
     }
-    kubectl = {
-      source  = "gavinbunney/kubectl"
-      version = ">= 1.7.0"
-    }
->>>>>>> c42a4f9e
   }
   provider_meta "google" {
     module_name = "blueprints/terraform/hpc-toolkit:gke-cluster/v1.38.0"
