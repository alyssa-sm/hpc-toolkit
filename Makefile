<<<<<<< HEAD
.PHONY: tests fmt vet test-engine test-resources test-examples packer \
        packer-clean packer-check packer-docs add-google-license, \
        check-tflint, check-pre-commit, install-deps-dev, ghpc-dev, \
        check-terraform-exists, check-packer-exists, \
				check-terraform-version, check-packer-version
RES = ./resources
ENG = ./cmd/... ./pkg/...
SRC = $(ENG) $(RES)/tests/...
TF_VERSION_CHECK=$(shell expr `terraform version | head -n1 | cut -f 2- -d ' ' | cut -c 2-` \>= 0.14)
PACKER_FOLDERS=$(shell find ${RES} -type f -name "*.pkr.hcl" -not -path '*/\.*' -printf '%h\n' | sort -u)

ghpc: check-terraform-exists check-terraform-version $(shell find ./cmd ./pkg ./resources ghpc.go -type f)
=======
# PREAMBLE
MIN_PACKER_VERSION=1.6 # for building images
MIN_TERRAFORM_VERSION=1.0 # for deploying modules
MIN_GOLANG_VERSION=1.16 # for building ghpc

.PHONY: tests format add-google-license install-dev-deps \
        warn-go-missing warn-terraform-missing warn-packer-missing \
				warn-go-version warn-terraform-version warn-packer-version \
				test-engine validate_configs packer-check \
				terraform-format packer-format \
        check-tflint check-pre-commit

ENG = ./cmd/... ./pkg/...
TERRAFORM_FOLDERS=$(shell find ./resources ./tools -type f -name "*.tf" -not -path '*/\.*' -printf '%h\n' | sort -u)
PACKER_FOLDERS=$(shell find ./resources ./tools -type f -name "*.pkr.hcl" -not -path '*/\.*' -printf '%h\n' | sort -u)

# RULES MEANT TO BE USED DIRECTLY

ghpc: warn-go-version warn-terraform-version warn-packer-version $(shell find ./cmd ./pkg ghpc.go -type f)
>>>>>>> b68c6fe0
	$(info **************** building ghpc ************************)
	go build ghpc.go

tests: warn-terraform-version warn-packer-version test-engine validate_configs packer-check

format: warn-go-version warn-terraform-version warn-packer-version terraform-format packer-format
	$(info **************** formatting go code *******************)
	go fmt $(ENG)

install-dev-deps: warn-terraform-version warn-packer-version check-pre-commit check-tflint
	$(info *********** installing developer dependencies *********)
	go install github.com/terraform-docs/terraform-docs@latest
	go install golang.org/x/lint/golint@latest
	go install github.com/fzipp/gocyclo/cmd/gocyclo@latest
	go install github.com/go-critic/go-critic/cmd/gocritic@latest
	go install github.com/google/addlicense@latest

ifeq (, $(shell which addlicense))
add-google-license:
	$(error "could not find addlicense in PATH, run: go install github.com/google/addlicense@latest")
else
add-google-license:
	addlicense -c "Google LLC" -l apache .
endif

# RULES SUPPORTING THE ABOVE

test-engine: warn-go-missing
	$(info **************** vetting go code **********************)
	go vet $(ENG)
	$(info **************** running ghpc unit tests **************)
	go test -cover $(ENG) 2>&1 |  perl tools/enforce_coverage.pl

ifeq (, $(shell which pre-commit))
check-pre-commit:
	$(info WARNING: pre-commit not installed, visit https://pre-commit.com/ for installation instructions.)
else
check-pre-commit:

endif

<<<<<<< HEAD
packer: check-packer-exists check-packer-version packer-clean packer-docs

packer-clean: check-packer-exists check-packer-version
	$(info **************** formatting packer files **************)
	@for folder in ${PACKER_FOLDERS}; do \
	  echo "cleaning syntax for $${folder}";\
		packer fmt $${folder};\
	done

packer-check: check-packer-exists check-packer-version
	$(info **************** checking packer syntax ***************)
	@for folder in ${PACKER_FOLDERS}; do \
	  echo "checking syntax for $${folder}"; \
	  packer fmt -check $${folder}; \
	done

ifeq (, $(shell which terraform))
check-terraform-exists:
	$(error ERROR: terraform not installed, visit https://learn.hashicorp.com/tutorials/terraform/install-cli)
=======
ifeq (, $(shell which tflint))
check-tflint:
	$(info WARNING: tflint not installed, visit https://github.com/terraform-linters/tflint#installation for installation instructions.)
else
check-tflint:

endif

###################################
# GO SECTION
ifeq (, $(shell which go))
## GO IS NOT PRESENT
warn-go-missing:
	$(error ERROR: could not find go in PATH, visit: https://go.dev/doc/install)

warn-go-version: warn-go-missing

>>>>>>> b68c6fe0
else
## GO IS PRESENT
warn-go-missing:

GO_VERSION_CHECK=$(shell expr `go version | cut -f 3 -d ' ' | cut -f 1 -d '-' | cut -c 3-` \>= $(MIN_GOLANG_VERSION))
ifneq ("$(GO_VERSION_CHECK)", "1")
warn-go-version:
	$(warning WARNING: Go version must be greater than $(MIN_GOLANG_VERSION), update at  https://go.dev/doc/install)
else
warn-go-version:

endif
endif
###################################
# TERRAFORM SECTION
ifeq (, $(shell which terraform))
## TERRAFORM IS NOT PRESENT
warn-terraform-missing:
	$(warning WARNING: terraform not installed and deployments will not work in this machine, visit https://learn.hashicorp.com/tutorials/terraform/install-cli)

<<<<<<< HEAD
ifeq (, $(shell which packer))
check-packer-exists:
	$(error ERROR: packer not installed, visit https://learn.hashicorp.com/tutorials/packer/get-started-install-cli)
else
PK_VERSION_CHECK=$(shell expr `packer version | head -n1 | cut -f 2- -d ' ' | cut -c 2-` \>= 1.6)
check-packer-exists:
endif
=======
warn-terraform-version: warn-terraform-missing

terraform-format:
	$(warning WARNING: not formatting terraform)

validate_configs:
	$(error ERROR: validate configs requires terraform)
>>>>>>> b68c6fe0

else
## TERRAFORM IS PRESENT
warn-terraform-missing:

TF_VERSION_CHECK=$(shell expr `terraform version | cut -f 2- -d ' ' | cut -c 2- | head -n1` \>= $(MIN_TERRAFORM_VERSION))
ifneq ("$(TF_VERSION_CHECK)", "1")
warn-terraform-version:
	$(warning WARNING: terraform version must be greater than $(MIN_TERRAFORM_VERSION), update at https://learn.hashicorp.com/tutorials/terraform/install-cli)
else
warn-terraform-version:
endif

validate_configs: ghpc
	$(info *********** running basic integration tests ***********)
	tools/validate_configs/validate_configs.sh

terraform-format:
	$(info *********** cleaning terraform files syntax and generating terraform documentation ***********)
	@for folder in ${TERRAFORM_FOLDERS}; do \
	  echo "cleaning syntax for $${folder}";\
		terraform fmt -list=true $${folder};\
	done
	@for folder in ${TERRAFORM_FOLDERS}; do \
		terraform-docs markdown $${folder} --config .tfdocs-markdown.yaml;\
		terraform-docs json $${folder} --config .tfdocs-json.yaml;\
	done

endif
# END OF TERRAFORM SECTION
###################################
# PACKER SECTION
ifeq (, $(shell which packer))
## PACKER IS NOT PRESENT
warn-packer-missing:
	$(warning WARNING: packer not installed, visit https://learn.hashicorp.com/tutorials/packer/get-started-install-cli)

warn-packer-version: warn-packer-missing

packer-check: warn-packer-missing
	$(warning WARNING: packer not installed, not checking packer code)

packer-format: warn-packer-missing
	$(warning WARNING: packer not installed, not formatting packer code)

else
## PACKER IS PRESENT
warn-packer-missing:

PK_VERSION_CHECK=$(shell expr `packer version | cut -f 2- -d ' ' | cut -c 2- | head -n1` \>= $(MIN_PACKER_VERSION))
ifneq ("$(PK_VERSION_CHECK)", "1")
### WRONG PACKER VERSION, MAY ALSO MEAN THE USER HAS SOME OTHER PACKER TOOL
warn-packer-version:
	$(warning WARNING: packer version must be greater than $(MIN_PACKER_VERSION), update at https://learn.hashicorp.com/tutorials/packer/get-started-install-cli)

packer-check: warn-packer-version
	$(warning WARNING: wrong packer version, not checking packer code)

packer-format: warn-packer-version
	$(warning WARNING: wrong packer version, not formatting packer code)

else
### PACKER INSTALLED WITH THE RIGHT VERSION
warn-packer-version:

packer-check:
	$(info **************** checking packer syntax ***************)
	@for folder in ${PACKER_FOLDERS}; do \
	  echo "checking syntax for $${folder}"; \
	  packer fmt -check $${folder}; \
	done

packer-format:
	$(info **************** formatting packer files and generating packer documentation **************)
	@for folder in ${PACKER_FOLDERS}; do \
	  echo -e "cleaning syntax for $${folder}\n";\
		packer fmt $${folder};\
	done
	@for folder in ${PACKER_FOLDERS}; do \
		terraform-docs markdown $${folder} --config .tfdocs-markdown.yaml;\
		terraform-docs json $${folder} --config .tfdocs-json.yaml;\
	done

endif
endif
# END OF PACKER SECTION
<|MERGE_RESOLUTION|>--- conflicted
+++ resolved
@@ -1,17 +1,3 @@
-<<<<<<< HEAD
-.PHONY: tests fmt vet test-engine test-resources test-examples packer \
-        packer-clean packer-check packer-docs add-google-license, \
-        check-tflint, check-pre-commit, install-deps-dev, ghpc-dev, \
-        check-terraform-exists, check-packer-exists, \
-				check-terraform-version, check-packer-version
-RES = ./resources
-ENG = ./cmd/... ./pkg/...
-SRC = $(ENG) $(RES)/tests/...
-TF_VERSION_CHECK=$(shell expr `terraform version | head -n1 | cut -f 2- -d ' ' | cut -c 2-` \>= 0.14)
-PACKER_FOLDERS=$(shell find ${RES} -type f -name "*.pkr.hcl" -not -path '*/\.*' -printf '%h\n' | sort -u)
-
-ghpc: check-terraform-exists check-terraform-version $(shell find ./cmd ./pkg ./resources ghpc.go -type f)
-=======
 # PREAMBLE
 MIN_PACKER_VERSION=1.6 # for building images
 MIN_TERRAFORM_VERSION=1.0 # for deploying modules
@@ -31,7 +17,6 @@
 # RULES MEANT TO BE USED DIRECTLY
 
 ghpc: warn-go-version warn-terraform-version warn-packer-version $(shell find ./cmd ./pkg ghpc.go -type f)
->>>>>>> b68c6fe0
 	$(info **************** building ghpc ************************)
 	go build ghpc.go
 
@@ -73,27 +58,6 @@
 
 endif
 
-<<<<<<< HEAD
-packer: check-packer-exists check-packer-version packer-clean packer-docs
-
-packer-clean: check-packer-exists check-packer-version
-	$(info **************** formatting packer files **************)
-	@for folder in ${PACKER_FOLDERS}; do \
-	  echo "cleaning syntax for $${folder}";\
-		packer fmt $${folder};\
-	done
-
-packer-check: check-packer-exists check-packer-version
-	$(info **************** checking packer syntax ***************)
-	@for folder in ${PACKER_FOLDERS}; do \
-	  echo "checking syntax for $${folder}"; \
-	  packer fmt -check $${folder}; \
-	done
-
-ifeq (, $(shell which terraform))
-check-terraform-exists:
-	$(error ERROR: terraform not installed, visit https://learn.hashicorp.com/tutorials/terraform/install-cli)
-=======
 ifeq (, $(shell which tflint))
 check-tflint:
 	$(info WARNING: tflint not installed, visit https://github.com/terraform-linters/tflint#installation for installation instructions.)
@@ -111,7 +75,6 @@
 
 warn-go-version: warn-go-missing
 
->>>>>>> b68c6fe0
 else
 ## GO IS PRESENT
 warn-go-missing:
@@ -132,15 +95,6 @@
 warn-terraform-missing:
 	$(warning WARNING: terraform not installed and deployments will not work in this machine, visit https://learn.hashicorp.com/tutorials/terraform/install-cli)
 
-<<<<<<< HEAD
-ifeq (, $(shell which packer))
-check-packer-exists:
-	$(error ERROR: packer not installed, visit https://learn.hashicorp.com/tutorials/packer/get-started-install-cli)
-else
-PK_VERSION_CHECK=$(shell expr `packer version | head -n1 | cut -f 2- -d ' ' | cut -c 2-` \>= 1.6)
-check-packer-exists:
-endif
-=======
 warn-terraform-version: warn-terraform-missing
 
 terraform-format:
@@ -148,7 +102,6 @@
 
 validate_configs:
 	$(error ERROR: validate configs requires terraform)
->>>>>>> b68c6fe0
 
 else
 ## TERRAFORM IS PRESENT
