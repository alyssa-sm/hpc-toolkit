--- conflicted
+++ resolved
@@ -56,11 +56,7 @@
 }
 
 module "slurm_nodeset_template" {
-<<<<<<< HEAD
-  source = "github.com/GoogleCloudPlatform/slurm-gcp.git//terraform/slurm_cluster/modules/slurm_instance_template?ref=6.8.0"
-=======
   source = "github.com/GoogleCloudPlatform/slurm-gcp.git//terraform/slurm_cluster/modules/slurm_instance_template?ref=6.8.1"
->>>>>>> 1305e354
 
   project_id          = var.project_id
   region              = var.region
